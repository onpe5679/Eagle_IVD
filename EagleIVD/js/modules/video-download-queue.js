--- conflicted
+++ resolved
@@ -399,15 +399,7 @@
                 playlistMetadata,
                 videoItem.folderName,
                 videoMetadata,
-<<<<<<< HEAD
-                [videoItem.id],
-                {
-                  playlistDbId: videoItem.playlistDbId,
-                  eagleFolderId: videoItem.folderId
-                }
-=======
                 [videoItem.id]
->>>>>>> 9711be5e
               );
               
               console.log(`✅ [Thread-${threadId}] Eagle import completed for: ${videoItem.title}`);
